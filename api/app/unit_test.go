// Copyright 2012 tsuru authors. All rights reserved.
// Use of this source code is governed by a BSD-style
// license that can be found in the LICENSE file.

package app

import (
	"bytes"
	"github.com/globocom/commandmocker"
	"github.com/globocom/tsuru/api/bind"
	"github.com/globocom/tsuru/repository"
	. "launchpad.net/gocheck"
)

func (s *S) TestCommand(c *C) {
	var err error
	s.tmpdir, err = commandmocker.Add("juju", "$*")
	c.Assert(err, IsNil)
	defer commandmocker.Remove(s.tmpdir)
	u := Unit{
		Type:              "django",
		Name:              "myUnit",
		Machine:           1,
		app:               &App{},
		InstanceState:     "running",
		AgentState:        "started",
		MachineAgentState: "running",
	}
	output, err := u.Command(nil, nil, "uname")
	c.Assert(err, IsNil)
	c.Assert(string(output), Matches, `.* \d uname`)
}

func (s *S) TestCommandShouldAcceptMultipleParams(c *C) {
	dir, err := commandmocker.Add("juju", "$*")
	c.Assert(err, IsNil)
	defer commandmocker.Remove(dir)
	u := Unit{
		Type:              "django",
		Name:              "myUnit",
		Machine:           1,
		app:               &App{},
		InstanceState:     "running",
		AgentState:        "started",
		MachineAgentState: "running",
	}
	out, err := u.Command(nil, nil, "uname", "-a")
	c.Assert(string(out), Matches, `.* \d uname -a`)
}

func (s *S) TestCommandWithCustomStdout(c *C) {
	dir, err := commandmocker.Add("juju", "$*")
	c.Assert(err, IsNil)
	defer commandmocker.Remove(dir)
	u := Unit{
		Type:              "django",
		Name:              "myUnit",
		Machine:           1,
		app:               &App{},
		InstanceState:     "running",
		AgentState:        "started",
		MachineAgentState: "running",
	}
	var b bytes.Buffer
	u.Command(&b, nil, "uname", "-a")
	c.Assert(b.String(), Matches, `.* \d uname -a`)
}

func (s *S) TestCommandWithCustomStderr(c *C) {
	dir, err := commandmocker.Error("juju", "$*", 42)
	c.Assert(err, IsNil)
	defer commandmocker.Remove(dir)
	u := Unit{
		Type:              "django",
		Name:              "myUnit",
		Machine:           1,
		app:               &App{},
		InstanceState:     "running",
		AgentState:        "started",
		MachineAgentState: "running",
	}
	var b bytes.Buffer
	_, err = u.Command(nil, &b, "uname", "-a")
	c.Assert(err, NotNil)
	c.Assert(b.String(), Matches, `.* \d uname -a`)
}

func (s *S) TestCommandReturnErrorIfTheUnitIsNotStarted(c *C) {
	u := Unit{
		Type:              "django",
		Name:              "myUnit",
		Machine:           1,
		app:               &App{},
		InstanceState:     "running",
		AgentState:        "not-started",
		MachineAgentState: "running",
	}
	_, err := u.Command(nil, nil, "uname", "-a")
	c.Assert(err, NotNil)
	c.Assert(err.Error(), Equals, "Unit must be started to run commands, but it is "+u.State()+".")
}

func (s *S) TestExecuteHook(c *C) {
	appUnit := Unit{Type: "django", Name: "myUnit", app: &App{}, MachineAgentState: "running", AgentState: "started", InstanceState: "running"}
<<<<<<< HEAD
	_, err := appUnit.executeHook(nil, nil, "requirements")
=======
	_, err := appUnit.executeHook("requirements", nil, nil)
>>>>>>> 1206131f
	c.Assert(err, IsNil)
}

func (s *S) TestExecuteHookWithCustomStdout(c *C) {
	dir, err := commandmocker.Add("juju", "$*")
	c.Assert(err, IsNil)
	defer commandmocker.Remove(dir)
	appUnit := Unit{Type: "django", Name: "myUnit", app: &App{}, MachineAgentState: "running", AgentState: "started", InstanceState: "running"}
	var b bytes.Buffer
<<<<<<< HEAD
	_, err = appUnit.executeHook(&b, nil, "requirements")
=======
	_, err = appUnit.executeHook("requirements", &b, nil)
>>>>>>> 1206131f
	c.Assert(err, IsNil)
	c.Assert(b.String(), Matches, `.* \d /var/lib/tsuru/hooks/requirements`)
}

func (s *S) TestExecuteHookWithCustomStderr(c *C) {
	dir, err := commandmocker.Error("juju", "$*", 42)
	c.Assert(err, IsNil)
	defer commandmocker.Remove(dir)
	appUnit := Unit{Type: "django", Name: "myUnit", app: &App{}, MachineAgentState: "running", AgentState: "started", InstanceState: "running"}
	var b bytes.Buffer
<<<<<<< HEAD
	_, err = appUnit.executeHook(nil, &b, "requirements")
=======
	_, err = appUnit.executeHook("requirements", nil, &b)
>>>>>>> 1206131f
	c.Assert(err, NotNil)
	c.Assert(b.String(), Matches, `.* \d /var/lib/tsuru/hooks/requirements`)
}

func (s *S) TestDestroyUnit(c *C) {
	var err error
	s.tmpdir, err = commandmocker.Add("juju", "$*")
	c.Assert(err, IsNil)
	defer commandmocker.Remove(s.tmpdir)
	unit := Unit{Type: "django", Name: "myunit", Machine: 10, app: &App{}}
	out, err := unit.destroy()
	c.Assert(err, IsNil)
	c.Assert(string(out), Equals, "terminate-machine 10")
}

func (s *S) TestCantDestroyAUnitWithMachine0(c *C) {
	u := Unit{Type: "django", Name: "nova-era", Machine: 0, app: &App{}}
	out, err := u.destroy()
	c.Assert(out, IsNil)
	c.Assert(err, NotNil)
	c.Assert(err, ErrorMatches, "^No machine associated.$")
}

func (s *S) TestGetName(c *C) {
	u := Unit{app: &App{Name: "2112"}}
	c.Assert(u.GetName(), Equals, "2112")
}

func (s *S) TestUnitShouldBeARepositoryUnit(c *C) {
	var unit repository.Unit
	c.Assert(&Unit{}, Implements, &unit)
}

func (s *S) TestUnitShouldBeABinderUnit(c *C) {
	var unit bind.Unit
	c.Assert(&Unit{}, Implements, &unit)
}

func (s *S) TestStateMachineAgentPending(c *C) {
	u := Unit{MachineAgentState: "pending"}
	c.Assert(u.State(), Equals, "creating")
}

func (s *S) TestStateInstanceStatePending(c *C) {
	u := Unit{InstanceState: "pending"}
	c.Assert(u.State(), Equals, "creating")
}

func (s *S) TestStateInstanceStateError(c *C) {
	u := Unit{InstanceState: "error"}
	c.Assert(u.State(), Equals, "error")
}

func (s *S) TestStateAgentStateDown(c *C) {
	u := Unit{InstanceState: "running", MachineAgentState: "running", AgentState: "down"}
	c.Assert(u.State(), Equals, "down")
}

func (s *S) TestStateAgentStatePending(c *C) {
	u := Unit{AgentState: "pending", InstanceState: ""}
	c.Assert(u.State(), Equals, "creating")
}

func (s *S) TestStateAgentAndInstanceRunning(c *C) {
	u := Unit{AgentState: "started", InstanceState: "running", MachineAgentState: "running"}
	c.Assert(u.State(), Equals, "started")
}

func (s *S) TestStateMachineAgentRunningAndInstanceAndAgentPending(c *C) {
	u := Unit{AgentState: "pending", InstanceState: "running", MachineAgentState: "running"}
	c.Assert(u.State(), Equals, "installing")
}

func (s *S) TestStateMachineAgentNotStarted(c *C) {
	u := Unit{AgentState: "pending", InstanceState: "running", MachineAgentState: "not-started"}
	c.Assert(u.State(), Equals, "creating")
}

func (s *S) TestStateInstancePending(c *C) {
	u := Unit{AgentState: "not-started", InstanceState: "pending"}
	c.Assert(u.State(), Equals, "creating")
}

func (s *S) TestStateInstancePendingWhenMachineStateIsRunning(c *C) {
	u := Unit{AgentState: "not-started", MachineAgentState: "running"}
	c.Assert(u.State(), Equals, "creating")
}

func (s *S) TestStatePending(c *C) {
	u := Unit{MachineAgentState: "some-state", AgentState: "some-state", InstanceState: "some-other-state"}
	c.Assert(u.State(), Equals, "pending")
}

func (s *S) TestStateError(c *C) {
	u := Unit{MachineAgentState: "start-error", AgentState: "pending", InstanceState: "running"}
	c.Assert(u.State(), Equals, "error")
}<|MERGE_RESOLUTION|>--- conflicted
+++ resolved
@@ -102,11 +102,7 @@
 
 func (s *S) TestExecuteHook(c *C) {
 	appUnit := Unit{Type: "django", Name: "myUnit", app: &App{}, MachineAgentState: "running", AgentState: "started", InstanceState: "running"}
-<<<<<<< HEAD
-	_, err := appUnit.executeHook(nil, nil, "requirements")
-=======
 	_, err := appUnit.executeHook("requirements", nil, nil)
->>>>>>> 1206131f
 	c.Assert(err, IsNil)
 }
 
@@ -116,11 +112,7 @@
 	defer commandmocker.Remove(dir)
 	appUnit := Unit{Type: "django", Name: "myUnit", app: &App{}, MachineAgentState: "running", AgentState: "started", InstanceState: "running"}
 	var b bytes.Buffer
-<<<<<<< HEAD
-	_, err = appUnit.executeHook(&b, nil, "requirements")
-=======
 	_, err = appUnit.executeHook("requirements", &b, nil)
->>>>>>> 1206131f
 	c.Assert(err, IsNil)
 	c.Assert(b.String(), Matches, `.* \d /var/lib/tsuru/hooks/requirements`)
 }
@@ -131,11 +123,7 @@
 	defer commandmocker.Remove(dir)
 	appUnit := Unit{Type: "django", Name: "myUnit", app: &App{}, MachineAgentState: "running", AgentState: "started", InstanceState: "running"}
 	var b bytes.Buffer
-<<<<<<< HEAD
-	_, err = appUnit.executeHook(nil, &b, "requirements")
-=======
 	_, err = appUnit.executeHook("requirements", nil, &b)
->>>>>>> 1206131f
 	c.Assert(err, NotNil)
 	c.Assert(b.String(), Matches, `.* \d /var/lib/tsuru/hooks/requirements`)
 }
