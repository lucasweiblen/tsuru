package gitosis

import (
	"errors"
	"fmt"
	ini "github.com/kless/goconfig/config"
	"github.com/timeredbull/tsuru/config"
	"github.com/timeredbull/tsuru/log"
	"os"
	"os/exec"
	"path"
)

<<<<<<< HEAD
// Add a new group to gitosis.conf. Also commit and push changes.
=======
// Add a new team to gitosis.conf. Also commit and push changes.
>>>>>>> 6452ee22
func AddTeam(name string) error {
	confPath, err := ConfPath()
	if err != nil {
		log.Panic(err)
		return err
	}
	c, err := ini.ReadDefault(confPath)
	if err != nil {
		log.Panic(err)
		return err
	}

	sName := fmt.Sprintf("group %s", name)
	ok := c.AddSection(sName)
	if !ok {
		errStr := fmt.Sprintf(`Could not add section "group %s" in gitosis.conf, section already exists!`, name)
		log.Panic(errStr)
		return errors.New(errStr)
	}

	err = c.WriteFile(confPath, 0744, "gitosis configuration file")
	if err != nil {
		log.Panic(err)
		return err
	}

	commitMsg := fmt.Sprintf("Defining gitosis group for team %s", name)
	err = PushToGitosis(commitMsg)
	if err != nil {
		log.Panic(err)
		return err
	}

	return nil
}

<<<<<<< HEAD
// Adds a member to the given group.
// member parameter should be the same as the key name in keypair/ dir.
func AddMember(group, member string) error {
=======
// Removes a team section and all it's options.
func RemoveTeam(team string) error {
	confPath, err := ConfPath()
	if err != nil {
		log.Panic(err)
		return err
	}
	c, err := ini.ReadDefault(confPath)
	if err != nil {
		log.Panic(err)
		return err
	}

	c.RemoveSection()

	return nil
}

// Adds a member to the given team.
// member parameter should be the same as the key name in keypair/ dir.
func AddMember(team, member string) error {
>>>>>>> 6452ee22
	confPath, err := ConfPath()
	if err != nil {
		log.Panic(err)
		return err
	}
	c, err := ini.ReadDefault(confPath)
	if err != nil {
		log.Panic(err)
		return err
	}

<<<<<<< HEAD
	sName := fmt.Sprintf("group %s", project)
	c.AddOption(sName, "members", member)
=======
	sName := fmt.Sprintf("group %s", team)
	c.AddOption(sName, "member", member)
>>>>>>> 6452ee22

	err = c.WriteFile(confPath, 0744, "gitosis configuration file")
	if err != nil {
		log.Panic(err)
		return err
	}

<<<<<<< HEAD
	commitMsg := fmt.Sprintf("Adding member %s for group %s", member, project)
=======
	commitMsg := fmt.Sprintf("Adding member %s for team %s", member, team)
>>>>>>> 6452ee22
	err = PushToGitosis(commitMsg)
	if err != nil {
		log.Panic(err)
		return err
	}

	return nil
}

// Add, commit and push all changes in gitosis repository to it's
// bare.
func PushToGitosis(cMsg string) error {
	repoPath, err := config.GetString("git:gitosis-repo")
	if err != nil {
		log.Panic(err)
		return err
	}

	pwd := os.Getenv("PWD")
	os.Chdir(repoPath)

	output, err := exec.Command("git", "add", ".").CombinedOutput()
	if err != nil {
		fmt.Println(string(output))
		log.Panic(output, err)
		return err
	}
	output, err = exec.Command("git", "commit", "-m", cMsg).CombinedOutput()
	if err != nil {
		fmt.Println(string(output))
		log.Panic(output, err)
		return err
	}

	output, err = exec.Command("git", "push", "origin", "master").CombinedOutput()
	if err != nil {
		fmt.Println(string(output))
		log.Panic(output, err)
		return err
	}

	os.Chdir(pwd)
	return nil
}

func ConfPath() (p string, err error) {
	p = ""
	repoPath, err := config.GetString("git:gitosis-repo")
	if err != nil {
		log.Panic(err)
		return
	}

	p = path.Join(repoPath, "gitosis.conf")
	return
}<|MERGE_RESOLUTION|>--- conflicted
+++ resolved
@@ -11,12 +11,8 @@
 	"path"
 )
 
-<<<<<<< HEAD
 // Add a new group to gitosis.conf. Also commit and push changes.
-=======
-// Add a new team to gitosis.conf. Also commit and push changes.
->>>>>>> 6452ee22
-func AddTeam(name string) error {
+func AddGroup(name string) error {
 	confPath, err := ConfPath()
 	if err != nil {
 		log.Panic(err)
@@ -42,7 +38,7 @@
 		return err
 	}
 
-	commitMsg := fmt.Sprintf("Defining gitosis group for team %s", name)
+	commitMsg := fmt.Sprintf("Defining gitosis group for group %s", name)
 	err = PushToGitosis(commitMsg)
 	if err != nil {
 		log.Panic(err)
@@ -52,13 +48,8 @@
 	return nil
 }
 
-<<<<<<< HEAD
-// Adds a member to the given group.
-// member parameter should be the same as the key name in keypair/ dir.
-func AddMember(group, member string) error {
-=======
-// Removes a team section and all it's options.
-func RemoveTeam(team string) error {
+// Removes a group section and all it's options.
+func RemoveGroup(group string) error {
 	confPath, err := ConfPath()
 	if err != nil {
 		log.Panic(err)
@@ -75,10 +66,9 @@
 	return nil
 }
 
-// Adds a member to the given team.
+// Adds a member to the given group.
 // member parameter should be the same as the key name in keypair/ dir.
-func AddMember(team, member string) error {
->>>>>>> 6452ee22
+func AddMember(group, member string) error {
 	confPath, err := ConfPath()
 	if err != nil {
 		log.Panic(err)
@@ -90,13 +80,8 @@
 		return err
 	}
 
-<<<<<<< HEAD
-	sName := fmt.Sprintf("group %s", project)
-	c.AddOption(sName, "members", member)
-=======
-	sName := fmt.Sprintf("group %s", team)
+	sName := fmt.Sprintf("group %s", group)
 	c.AddOption(sName, "member", member)
->>>>>>> 6452ee22
 
 	err = c.WriteFile(confPath, 0744, "gitosis configuration file")
 	if err != nil {
@@ -104,11 +89,7 @@
 		return err
 	}
 
-<<<<<<< HEAD
-	commitMsg := fmt.Sprintf("Adding member %s for group %s", member, project)
-=======
-	commitMsg := fmt.Sprintf("Adding member %s for team %s", member, team)
->>>>>>> 6452ee22
+	commitMsg := fmt.Sprintf("Adding member %s for group %s", member, group)
 	err = PushToGitosis(commitMsg)
 	if err != nil {
 		log.Panic(err)
