// Copyright 2014 tsuru authors. All rights reserved.
// Use of this source code is governed by a BSD-style
// license that can be found in the LICENSE file.

package main

import (
	"bytes"
	"encoding/json"
	"fmt"
	"github.com/tsuru/tsuru/cmd"
	"github.com/tsuru/tsuru/cmd/tsuru-base"
	"io/ioutil"
	"launchpad.net/gnuflag"
	"net/http"
	"strconv"
)

type AppCreate struct {
	cmd.Command
<<<<<<< HEAD
	memory    int
	teamOwner string
	fs        *gnuflag.FlagSet
=======
	memory int
	swap   int
	fs     *gnuflag.FlagSet
>>>>>>> cb36b134
}

func (c *AppCreate) Info() *cmd.Info {
	return &cmd.Info{
		Name:    "app-create",
<<<<<<< HEAD
		Usage:   "app-create <appname> <platform> [--memory/-m memory_in_mb] [--team/-t (team owner)]",
=======
		Usage:   "app-create <appname> <platform> [--memory/-m memory_in_mb] [--swap/-s swap_in_mb]",
>>>>>>> cb36b134
		Desc:    "create a new app.",
		MinArgs: 2,
	}
}

func (c *AppCreate) Flags() *gnuflag.FlagSet {
	if c.fs == nil {
		infoMessage := "The maximum amount of memory reserved to each container for this app"
		c.fs = gnuflag.NewFlagSet("", gnuflag.ExitOnError)
		c.fs.IntVar(&c.memory, "memory", 0, infoMessage)
		c.fs.IntVar(&c.memory, "m", 0, infoMessage)
<<<<<<< HEAD
		teamMessage := "Team owner app"
		c.fs.StringVar(&c.teamOwner, "team", "", teamMessage)
		c.fs.StringVar(&c.teamOwner, "t", "", teamMessage)
=======
		infoMessage = "The maximum amount of swap reserved to each container for this app"
		c.fs.IntVar(&c.swap, "swap", 0, infoMessage)
		c.fs.IntVar(&c.swap, "s", 0, infoMessage)
>>>>>>> cb36b134
	}
	return c.fs
}

func (c *AppCreate) Run(context *cmd.Context, client *cmd.Client) error {
	appName := context.Args[0]
	platform := context.Args[1]
<<<<<<< HEAD
	params := map[string]string{
		"name":      appName,
		"platform":  platform,
		"memory":    strconv.Itoa(c.memory),
		"teamOwner": c.teamOwner,
	}
	b, err := json.Marshal(params)
	if err != nil {
		return err
	}
=======
	b := bytes.NewBufferString(fmt.Sprintf(`{"name":"%s","platform":"%s","memory":"%d","swap":"%d"}`, appName, platform, c.memory, c.swap))
>>>>>>> cb36b134
	url, err := cmd.GetURL("/apps")
	if err != nil {
		return err
	}
	request, err := http.NewRequest("POST", url, bytes.NewBuffer(b))
	if err != nil {
		return err
	}
	request.Header.Set("Content-Type", "application/json")
	response, err := client.Do(request)
	if err != nil {
		return err
	}
	defer response.Body.Close()
	result, err := ioutil.ReadAll(response.Body)
	if err != nil {
		return err
	}
	out := make(map[string]string)
	err = json.Unmarshal(result, &out)
	if err != nil {
		return err
	}
	fmt.Fprintf(context.Stdout, "App %q is being created!\n", appName)
	fmt.Fprintln(context.Stdout, "Use app-info to check the status of the app and its units.")
	fmt.Fprintf(context.Stdout, "Your repository for %q project is %q\n", appName, out["repository_url"])
	return nil
}

type AppRemove struct {
	tsuru.GuessingCommand
	yes bool
	fs  *gnuflag.FlagSet
}

func (c *AppRemove) Info() *cmd.Info {
	return &cmd.Info{
		Name:  "app-remove",
		Usage: "app-remove [--app appname] [--assume-yes]",
		Desc: `removes an app.

If you don't provide the app name, tsuru will try to guess it.`,
		MinArgs: 0,
	}
}

func (c *AppRemove) Run(context *cmd.Context, client *cmd.Client) error {
	appName, err := c.Guess()
	if err != nil {
		return err
	}
	var answer string
	if !c.yes {
		fmt.Fprintf(context.Stdout, `Are you sure you want to remove app "%s"? (y/n) `, appName)
		fmt.Fscanf(context.Stdin, "%s", &answer)
		if answer != "y" {
			fmt.Fprintln(context.Stdout, "Abort.")
			return nil
		}
	}
	url, err := cmd.GetURL(fmt.Sprintf("/apps/%s", appName))
	if err != nil {
		return err
	}
	request, err := http.NewRequest("DELETE", url, nil)
	if err != nil {
		return err
	}
	_, err = client.Do(request)
	if err != nil {
		return err
	}
	fmt.Fprintf(context.Stdout, `App "%s" successfully removed!`+"\n", appName)
	return nil
}

func (c *AppRemove) Flags() *gnuflag.FlagSet {
	if c.fs == nil {
		c.fs = c.GuessingCommand.Flags()
		c.fs.BoolVar(&c.yes, "assume-yes", false, "Don't ask for confirmation, just remove the app.")
		c.fs.BoolVar(&c.yes, "y", false, "Don't ask for confirmation, just remove the app.")
	}
	return c.fs
}

type UnitAdd struct {
	tsuru.GuessingCommand
}

func (c *UnitAdd) Info() *cmd.Info {
	return &cmd.Info{
		Name:    "unit-add",
		Usage:   "unit-add <# of units> [--app appname]",
		Desc:    "add new units to an app.",
		MinArgs: 1,
	}
}

func (c *UnitAdd) Run(context *cmd.Context, client *cmd.Client) error {
	appName, err := c.Guess()
	if err != nil {
		return err
	}
	url, err := cmd.GetURL(fmt.Sprintf("/apps/%s/units", appName))
	if err != nil {
		return err
	}
	request, err := http.NewRequest("PUT", url, bytes.NewBufferString(context.Args[0]))
	if err != nil {
		return err
	}
	_, err = client.Do(request)
	if err != nil {
		return err
	}
	fmt.Fprintln(context.Stdout, "Units successfully added!")
	return nil
}

type UnitRemove struct {
	tsuru.GuessingCommand
}

func (c *UnitRemove) Info() *cmd.Info {
	return &cmd.Info{
		Name:    "unit-remove",
		Usage:   "unit-remove <# of units> [--app appname]",
		Desc:    "remove units from an app.",
		MinArgs: 1,
	}
}

func (c *UnitRemove) Run(context *cmd.Context, client *cmd.Client) error {
	appName, err := c.Guess()
	if err != nil {
		return err
	}
	url, err := cmd.GetURL(fmt.Sprintf("/apps/%s/units", appName))
	if err != nil {
		return err
	}
	body := bytes.NewBufferString(context.Args[0])
	request, err := http.NewRequest("DELETE", url, body)
	if err != nil {
		return err
	}
	_, err = client.Do(request)
	if err != nil {
		return err
	}
	fmt.Fprintln(context.Stdout, "Units successfully removed!")
	return nil
}<|MERGE_RESOLUTION|>--- conflicted
+++ resolved
@@ -18,25 +18,16 @@
 
 type AppCreate struct {
 	cmd.Command
-<<<<<<< HEAD
 	memory    int
 	teamOwner string
 	fs        *gnuflag.FlagSet
-=======
-	memory int
-	swap   int
-	fs     *gnuflag.FlagSet
->>>>>>> cb36b134
+	swap      int
 }
 
 func (c *AppCreate) Info() *cmd.Info {
 	return &cmd.Info{
 		Name:    "app-create",
-<<<<<<< HEAD
-		Usage:   "app-create <appname> <platform> [--memory/-m memory_in_mb] [--team/-t (team owner)]",
-=======
-		Usage:   "app-create <appname> <platform> [--memory/-m memory_in_mb] [--swap/-s swap_in_mb]",
->>>>>>> cb36b134
+		Usage:   "app-create <appname> <platform> [--memory/-m memory_in_mb] [--swap/-s swap_in_mb] [--team/-t (team owner)]",
 		Desc:    "create a new app.",
 		MinArgs: 2,
 	}
@@ -48,15 +39,12 @@
 		c.fs = gnuflag.NewFlagSet("", gnuflag.ExitOnError)
 		c.fs.IntVar(&c.memory, "memory", 0, infoMessage)
 		c.fs.IntVar(&c.memory, "m", 0, infoMessage)
-<<<<<<< HEAD
 		teamMessage := "Team owner app"
 		c.fs.StringVar(&c.teamOwner, "team", "", teamMessage)
 		c.fs.StringVar(&c.teamOwner, "t", "", teamMessage)
-=======
 		infoMessage = "The maximum amount of swap reserved to each container for this app"
 		c.fs.IntVar(&c.swap, "swap", 0, infoMessage)
 		c.fs.IntVar(&c.swap, "s", 0, infoMessage)
->>>>>>> cb36b134
 	}
 	return c.fs
 }
@@ -64,20 +52,17 @@
 func (c *AppCreate) Run(context *cmd.Context, client *cmd.Client) error {
 	appName := context.Args[0]
 	platform := context.Args[1]
-<<<<<<< HEAD
 	params := map[string]string{
 		"name":      appName,
 		"platform":  platform,
 		"memory":    strconv.Itoa(c.memory),
+		"swap":      strconv.Itoa(c.swap),
 		"teamOwner": c.teamOwner,
 	}
 	b, err := json.Marshal(params)
 	if err != nil {
 		return err
 	}
-=======
-	b := bytes.NewBufferString(fmt.Sprintf(`{"name":"%s","platform":"%s","memory":"%d","swap":"%d"}`, appName, platform, c.memory, c.swap))
->>>>>>> cb36b134
 	url, err := cmd.GetURL("/apps")
 	if err != nil {
 		return err
